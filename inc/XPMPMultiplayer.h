/// @file       XPMPMultiplayer.h
/// @brief      Initialization and general control functions for XPMP2
///
/// @note       This file bases on and should be largely compile-compatible to
///             the header provided with the original libxplanemp.
/// @note       Some functions are marked deprecated, reason is given with
///             each function. They are only provided for backward
///             compatibility.
///
/// @details    This is one of two main header files for using XPMP2.
///             (The other is `XPMPAircraft.h`).
///             XPMP2 is a library allowing an X-Plane plugin to have
///             planes rendered in X-Plane's 3D world based on OBJ8
///             CSL models, which need to be installed separately.
///             The plugin shall subclass XPMP2::Aircraft and override
///             the abstract virtual function XPMP2::Aircraft::UpdatePosition()
///             to provide updated position and attitude information.
///             XPMP2 takes care of reading and initializaing CSL models,
///             instanciating and updating the aircraft objects in X-Plane,
///             display in a map layer, provisioning information via X-Plane's
///             TCAS targets and AI/multiplayer (and more) dataRefs.
///
/// @see        For more developer's information see
///             https://twinfan.github.io/XPMP2/
///
/// @see        Sample and "How to" available, see
///             https://twinfan.github.io/XPMP2/HowTo.html
///
/// @see        For TCAS Override approach see
///             https://developer.x-plane.com/article/overriding-tcas-and-providing-traffic-information/
///
/// @see        For a definition of ICAO aircraft type designators see
///             https://www.icao.int/publications/DOC8643/Pages/Search.aspx
///
/// @see        For a list of ICAO airline/operator codes see
///             https://en.wikipedia.org/wiki/List_of_airline_codes
///
/// @author     Ben Supnik and Chris Serio
/// @copyright  Copyright (c) 2004, Ben Supnik and Chris Serio.
/// @author     Birger Hoppe
/// @copyright  (c) 2020-2022 Birger Hoppe
/// @copyright  Permission is hereby granted, free of charge, to any person obtaining a
///             copy of this software and associated documentation files (the "Software"),
///             to deal in the Software without restriction, including without limitation
///             the rights to use, copy, modify, merge, publish, distribute, sublicense,
///             and/or sell copies of the Software, and to permit persons to whom the
///             Software is furnished to do so, subject to the following conditions:\n
///             The above copyright notice and this permission notice shall be included in
///             all copies or substantial portions of the Software.\n
///             THE SOFTWARE IS PROVIDED "AS IS", WITHOUT WARRANTY OF ANY KIND, EXPRESS OR
///             IMPLIED, INCLUDING BUT NOT LIMITED TO THE WARRANTIES OF MERCHANTABILITY,
///             FITNESS FOR A PARTICULAR PURPOSE AND NONINFRINGEMENT. IN NO EVENT SHALL THE
///             AUTHORS OR COPYRIGHT HOLDERS BE LIABLE FOR ANY CLAIM, DAMAGES OR OTHER
///             LIABILITY, WHETHER IN AN ACTION OF CONTRACT, TORT OR OTHERWISE, ARISING FROM,
///             OUT OF OR IN CONNECTION WITH THE SOFTWARE OR THE USE OR OTHER DEALINGS IN
///             THE SOFTWARE.

#ifndef _XPLMMultiplayer_h_
#define _XPLMMultiplayer_h_

#include <string>
#include <cmath>
#include "XPLMDefs.h"

#ifdef __cplusplus
extern "C" {
#endif

// defined in XPMPAircraft
namespace XPMP2 { class Aircraft; }

/************************************************************************************
 * MARK: PLANE DATA TYPES
 ************************************************************************************/

/// XPMPPosition_t
///
/// @brief This data structure contains the basic position info for an aircraft.
/// @note  This structure is only used with deprecated concepts
///        (class XPCAircraft and direct use of callback functions.)
/// @note  There is no notion of aircraft velocity or acceleration; you will be queried for
///        your position every rendering frame.  Higher level APIs can use velocity and acceleration.
struct XPMPPlanePosition_t {
    long    size            = sizeof(XPMPPlanePosition_t);  ///< size of structure
    double  lat             = 0.0;                      ///< current position of aircraft (latitude)
    double  lon             = 0.0;                      ///< current position of aircraft (longitude)
    double  elevation       = 0.0;                      ///< current altitude of aircraft [ft above MSL]
    float   pitch           = 0.0f;                     ///< pitch [degrees, psitive up]
    float   roll            = 0.0f;                     ///< roll [degrees, positive right]
    float   heading         = 0.0f;                     ///< heading [degrees]
    char    label[32]       = "";                       ///< label to show with the aircraft
    float   offsetScale     = 1.0f;                     ///< how much of the surface contact correction offset should be applied [0..1]
    bool    clampToGround   = false;                    ///< enables ground-clamping for this aircraft (can be expensive, see XPMP2::Aircraft::bClampToGround)
    int     aiPrio          = 1;                        ///< Priority for AI/TCAS consideration, the lower the earlier
    float   label_color[4]  = {1.0f,1.0f,0.0f,1.0f};    ///< label base color (RGB), defaults to yellow
    int     multiIdx        = 0;                        ///< OUT: set by XPMP2 to inform application about TCAS target index in use [1..63], with [1..19] also being available via classic multiplayer dataRefs, `< 1` means 'none'
};


/// @brief Light flash patterns
/// @note Unused in XPMP2
/// @note Now changed to proper enum type as it is used in bitfields in XPMP2::xpmp_LightStatus,
///       which causes misleading, non-suppressable warnings in gcc:\n
///       https://gcc.gnu.org/bugzilla/show_bug.cgi?id=51242
enum {
    xpmp_Lights_Pattern_Default     = 0,    ///< Jets: one strobe flash, short beacon (-*---*---*---)
    xpmp_Lights_Pattern_EADS        = 1,    ///< Airbus+EADS: strobe flashes twice (-*-*-----*-*--), short beacon
    xpmp_Lights_Pattern_GA          = 2     ///< GA: one strobe flash, long beacon (-*--------*---)
};
typedef unsigned int XPMPLightsPattern;     ///< Light flash pattern (unused in XPMP2)


#if __GNUC__
#pragma GCC diagnostic push
#pragma GCC diagnostic ignored "-Wpedantic" // because we don't want to change the anonymous structure following here as that would require code change in legacy plugins
#elif _MSC_VER
#pragma warning(push)
#pragma warning(disable: 4202 4201)
#endif
/// @brief Defines, which lights of the aircraft are on
/// @note  This structure is only used with deprecated concepts
///        (class XPCAircraft and direct use of callback functions.)
union xpmp_LightStatus {
    unsigned int lightFlags = 0x150000;     ///< this defaults to taxi | beacon | nav lights on
    struct {
        unsigned int timeOffset : 16;       ///< time offset to avoid lights across planes blink in sync (unused in XPMP2)
        
        unsigned int taxiLights : 1;        ///< taxi lights on?
        unsigned int landLights : 1;        ///< landing lights on?
        unsigned int bcnLights  : 1;        ///< beacon on?
        unsigned int strbLights : 1;        ///< strobe lights on?
        unsigned int navLights  : 1;        ///< navigation lights on?
        
        /// light pattern (unused in XPMP2)
        XPMPLightsPattern flashPattern   : 4;
    };
};
#if __GNUC__
#pragma GCC diagnostic pop
#elif _MSC_VER
#pragma warning(pop)
#endif


/// @brief External physical configuration of the plane
/// @note  This structure is only used with deprecated concepts
///        (class XPCAircraft and direct use of callback functions.)
/// @details    This data structure will contain information about the external physical configuration of the plane,
///             things you would notice if you are seeing it from outside.  This includes flap position, gear position,
///             etc.
struct XPMPPlaneSurfaces_t {
    long                  size = sizeof(XPMPPlaneSurfaces_t);   ///< structure size
    float                 gearPosition      = 0.0f;             ///< gear position [0..1]
    float                 flapRatio         = 0.0f;             ///< flap extension ratio [0..1]
    float                 spoilerRatio      = 0.0f;             ///< spoiler extension ratio [0..1]
    float                 speedBrakeRatio   = 0.0f;             ///< speed brake extension ratio [0..1]
    float                 slatRatio         = 0.0f;             ///< slats extension ratio [0..1]
    float                 wingSweep         = 0.0f;             ///< wing sweep ratio [0..1]
    float                 thrust            = 0.0f;             ///< thrust ratio [0..1]
    float                 yokePitch         = 0.0f;             ///< yoke pitch ratio [0..1]
    float                 yokeHeading       = 0.0f;             ///< yoke heading ratio [0..1]
    float                 yokeRoll          = 0.0f;             ///< yoke roll ratio [0..1]
    
    xpmp_LightStatus      lights;                               ///< status of lights
    
    float                 tireDeflect       = 0.0f;             ///< tire deflection (meters)
    float                 tireRotDegree     = 0.0f;             ///< tire rotation angle (degrees 0..360)
    float                 tireRotRpm        = 0.0f;             ///< tire rotation speed (rpm)
    
    float                 engRotDegree      = 0.0f;             ///< engine rotation angle (degrees 0..360)
    float                 engRotRpm         = 0.0f;             ///< engine rotation speed (rpm)
    float                 propRotDegree     = 0.0f;             ///< prop rotation angle (degrees 0..360)
    float                 propRotRpm        = 0.0f;             ///< prop rotation speed (rpm)
    float                 reversRatio       = 0.0f;             ///< thrust reversers ratio
    
    bool                  touchDown = false;                    ///< just now is moment of touch down?
};


/// @brief These enumerations define the way the transponder of a given plane is operating.
/// @note Only information used by XPMP2 is `"mode != xpmpTransponderMode_Standby"`,
///       in which case the plane is considered for TCAS display.
enum XPMPTransponderMode {
    xpmpTransponderMode_Standby,        ///< transponder is in standby, not currently sending -> aircraft not visible on TCAS
    xpmpTransponderMode_Mode3A,         ///< transponder is on
    xpmpTransponderMode_ModeC,          ///< transponder is on
    xpmpTransponderMode_ModeC_Low,      ///< transponder is on
    xpmpTransponderMode_ModeC_Ident     ///< transponder is on
};


/// @brief defines information about an aircraft visible to radar.
struct XPMPPlaneRadar_t {
    long                    size = sizeof(XPMPPlaneRadar_t);    ///< structure size
    long                    code = 0;                           ///< current radar code, published via dataRef `sim/cockpit2/tcas/targets/modeC_code`
    XPMPTransponderMode     mode = xpmpTransponderMode_ModeC;   ///< current radar mode, if _not_ `xpmpTransponderMode_Standby` then is plane considered for TCAS display
};


/// @brief   Textual information of planes to be passed on
///          via shared dataRefs to other plugins.
/// @details The texts are not used within XPMP2 in any way, just passed on to dataRefs
struct XPMPInfoTexts_t {
    long size = sizeof(XPMPInfoTexts_t);///< structure size
    char tailNum[10]       = {0};       ///< registration, tail number
    char icaoAcType[5]     = {0};       ///< ICAO aircraft type designator, 3-4 chars
    char manufacturer[40]  = {0};       ///< a/c manufacturer, human readable
    char model[40]         = {0};       ///< a/c model, human readable
    char icaoAirline[4]    = {0};       ///< ICAO airline code
    char airline[40]       = {0};       ///< airline, human readable
    char flightNum [10]    = {0};       ///< flight number
    char aptFrom [5]       = {0};       ///< Origin airport (ICAO)
    char aptTo [5]         = {0};       ///< Destination airport (ICAO)
};


/// @brief This enum defines the different categories of aircraft information we can query about.
/// @note While these enums are defined in a way that they could be combined together,
///       there is no place, which makes use of this possibility. Each value will be used
///       individually only. Because of this, the definition has been changed in XPMP2
///       to an actual enum type for clarity.
/// @note This enum is only used with deprecated concepts
///       (class XPCAircraft and direct use of callback functions.)
enum XPMPPlaneDataType {
    xpmpDataType_Position   = 1L << 1,  ///< position data in XPMPPlanePosition_t
    xpmpDataType_Surfaces   = 1L << 2,  ///< physical appearance in XPMPPlaneSurfaces_t
    xpmpDataType_Radar      = 1L << 3,  ///< radar information in XPMPPlaneRadar_t
    xpmpDataType_InfoTexts  = 1L << 4,  ///< informational texts in XPMPInfoTexts_t
};


/// @brief Definfes the different responses to asking for information.
/// @note This enum is only used with deprecated concepts
///       (class XPCAircraft and direct use of callback functions.)
enum XPMPPlaneCallbackResult {
    xpmpData_Unavailable = 0,   /* The information has never been specified. */
    xpmpData_Unchanged = 1,     /* The information from the last time the plug-in was asked. */
    xpmpData_NewData = 2        /* The information has changed this sim cycle. */
};


/// @brief Unique ID for an aircraft created by a plugin.
/// @note In XPMP2 this value is no longer a pointer to an internal memory address,
///       but will directly be used as `modeS_id` in the new
///       [TCAS override](https://developer.x-plane.com/article/overriding-tcas-and-providing-traffic-information/)
///       approach.
typedef unsigned XPMPPlaneID;

/// Minimum allowed XPMPPlaneID / mode S id
constexpr XPMPPlaneID MIN_MODE_S_ID = 0x00000001;
/// Maximum allowed XPMPPlaneID / mode S id
constexpr XPMPPlaneID MAX_MODE_S_ID = 0x00FFFFFF;


/************************************************************************************
* MARK: INITIALIZATION
************************************************************************************/

/// @name Configuration Sections
///        Config section is defined for legacy reasons only
/// @{
#define XPMP_CFG_SEC_MODELS          "models"               ///< Config section "models"
#define XPMP_CFG_SEC_PLANES          "planes"               ///< Config section "planes"
#define XPMP_CFG_SEC_SOUND           "sound"                ///< Config section "sound"
#define XPMP_CFG_SEC_DEBUG           "debug"                ///< Config section "debug"
/// @}

/// @name Configuration Items
///       Configuration Items are unique in itself even without considering the configuration section
/// @{
#define XPMP_CFG_ITM_REPLDATAREFS    "replace_datarefs"     ///< Config key: Replace dataRefs in OBJ8 files upon load, creating new OBJ8 files for XPMP2 (defaults to OFF!)
#define XPMP_CFG_ITM_REPLTEXTURE     "replace_texture"      ///< Config key: Replace textures in OBJ8 files upon load if needed (specified on the OBJ8 line in xsb_aircraft.txt), creating new OBJ8 files
#define XPMP_CFG_ITM_CLAMPALL        "clamp_all_to_ground"  ///< Config key: Ensure no plane sinks below ground, no matter of XPMP2::Aircraft::bClampToGround
#define XPMP_CFG_ITM_HANDLE_DUP_ID   "handle_dup_id"        ///< Config key: Boolean: If XPMP2::Aircraft::modeS_id already exists then assign a new unique one, overwrites XPMP2::Aircraft::modeS_id
#define XPMP_CFG_ITM_SUPPORT_REMOTE  "support_remote"       ///< Config key: Support remote connections? `<0` force off, `0` default: on if in a networked or multiplayer setup, `>0` force on
#define XPMP_CFG_ITM_ACTIVATE_SOUND  "activate_sound"       ///< Config key: Activate Sound upon initial startup? (No effect later)
#define XPMP_CFG_ITM_MUTE_ON_PAUSE   "mute_on_pause"        ///< Config key: Mute all sound temporarily while X-Plane is in a paused state?
#define XPMP_CFG_ITM_LOGLEVEL        "log_level"            ///< Config key: General level of logging into `Log.txt` (0 = Debug, 1 = Info, 2 = Warning, 3 = Error, 4 = Fatal)
#define XPMP_CFG_ITM_MODELMATCHING   "model_matching"       ///< Config key: Write information on model matching and sound selection into `Log.txt`
/// @}

/// @brief Definition for the type of configuration callback function
/// @details The plugin using XPMP2 can provide such a callback function via XPMPMultiplayerInit().
///          It will be called max. every 2s to fetch each of the following configuration values:\n
///          \n
/// `section | key                 | type | default | description`\n
/// `------- | ------------------- | ---- | ------- | -------------------------------------------------------------------------`\n
/// `models  | replace_datarefs    | int  |    0    | Replace dataRefs in OBJ8 files upon load, creating new OBJ8 files for XPMP2 (defaults to OFF!)`\n
/// `models  | replace_texture     | int  |    1    | Replace textures in OBJ8 files upon load if needed (specified on the OBJ8 line in xsb_aircraft.txt), creating new OBJ8 files`\n
/// `planes  | clamp_all_to_ground | int  |    1    | Ensure no plane sinks below ground, no matter of XPMP2::Aircraft::bClampToGround`\n
/// `planes  | handle_dup_id       | int  |    0    | Boolean: If XPMP2::Aircraft::modeS_id already exists then assign a new unique one, overwrites XPMP2::Aircraft::modeS_id`\n
/// `planes  | support_remote      | int  |    0    | 3-state integer: Support remote connections? <0 force off, 0 default: on if in a networked or multiplayer setup, >0 force on`\n
/// `sound   | activate_sound      | int  |    1    | Activate Sound upon initial startup? (No effect later)`\n
/// `sound   | mute_on_pause       | int  |    1    | Mute all sound temporarily while X-Plane is in a paused state?`\n
/// `debug   | log_level           | int  |    2    | General level of logging into Log.txt (0 = Debug, 1 = Info, 2 = Warning, 3 = Error, 4 = Fatal)`\n
/// `debug   | model_matching      | int  |    0    | Write information on model matching and sound selection into Log.txt`\n
/// @note There is no immediate requirement to check the value of `_section` in your implementation.
///       `_key` by itself is unique. Compare it with any of the `XPMP_CFG_ITM_*` values and return your value.
/// @param _section Configuration section, ie. group of values, any of the `XPMP_CFG_SEC_...` values
/// @param _key Any of the `XPMP_CFG_ITM_*` values to indicate which config value is to be returned.
/// @param _default A default provided by XPMP2. Have your callback return `_default` if you don't want to explicitely set a value or don't know the `_key`.
/// @return Your callback shall return your config value for config item `_key`
typedef int (*XPMPIntPrefsFuncTy)(const char* _section, const char* _key, int _default);

/// @name Initialization
/// @{

/// @brief Deprecated legacy initialization of XPMP2.
/// @note Parameters changed compared to libxplanemp!
/// @details Effectively calls, in this order,
///          XPMPMultiplayerInit() and XPMPLoadCSLPackage().
/// @see XPMPMultiplayerInit() and XPMPLoadCSLPackage() for details on the parameters.
[[deprecated("Use XPMPMultiplayerInit and XPMPLoadCSLPackages")]]
const char *    XPMPMultiplayerInitLegacyData(const char* inCSLFolder,
                                              const char* inPluginName,
                                              const char* resourceDir,
                                              XPMPIntPrefsFuncTy inIntPrefsFunc   = nullptr,
                                              const char* inDefaultICAO           = nullptr,
                                              const char* inPluginLogAcronym      = nullptr);

/// @brief Initializes the XPMP2 library. This shall be your first call to the library.
/// @note Parameters changed compared to libxplanemp!
/// @param inPluginName Your plugin's name, mainly used as map layer name and for logging
/// @param resourceDir The directory where XPMP2 finds all required supplemental files (`Doc8643.txt`, `MapIcons.png`, `related.txt`, optionally `Obj8DataRefs.txt`)
/// @param inIntPrefsFunc (optional) A pointer to a callback function providing integer config values. See ::XPMPIntPrefsFuncTy for details.
/// @param inDefaultICAO (optional) A fallback aircraft type if no type can be deduced otherwise for an aircraft.
/// @param inPluginLogAcronym (optional) A short text to be used in log output. If not given then `inPluginName` is used also for this purpose.
/// @return Empty string in case of success, otherwise a human-readable error message.
const char *    XPMPMultiplayerInit(const char* inPluginName,
                                    const char* resourceDir,
                                    XPMPIntPrefsFuncTy inIntPrefsFunc   = nullptr,
                                    const char* inDefaultICAO           = nullptr,
                                    const char* inPluginLogAcronym      = nullptr);

/// @brief Overrides the plugin's name to be used in Log output
/// @details The same as providing a plugin name with XPMPMultiplayerInit().
///          If no name is provided, it defaults to the plugin's name as set in XPluginStart().
/// @note    Replaces the compile-time macro `XPMP_CLIENT_LONGNAME` needed in `libxplanemp`.
/// @param inPluginName Your plugin's name, used as map layer name, and as folder name under `Aircraft`
/// @param inPluginLogAcronym (optional) A short text to be used in log output. If not given then `inPluginName` is used also for this purpse.
void XPMPSetPluginName (const char* inPluginName,
                        const char* inPluginLogAcronym      = nullptr);


/// @brief Clean up the multiplayer library
/// @details This shall be your last call to XPMP2.
///          Call this latest from XPluginStop for proper and controlled
///          cleanup of resources used by XPMP2.
void XPMPMultiplayerCleanup();


/// @brief Used to set the light textures for old OBJ7 models.
/// @note  Unsupported with XPMP2, will always return "OBJ7 format is no longer supported"
[[deprecated("Unsupported feature, will alsways return 'OBJ7 format is no longer supported'")]]
const char * XPMPMultiplayerOBJ7SupportEnable(const char * inTexturePath);

/// @}

/************************************************************************************
* MARK: Sound
************************************************************************************/

/// @name Sound
/// @{

/// @brief Enable/Disable Sound
/// @details Enable or disable sound support.
///          The default on startup is controlled by the configuration item
///          `sound / activate_sound`, which in turn defaults to `1`.
/// @returns Is sound now available? (Could still be `false` even in case
///          of activation if there was a problem during sound initialization)
bool XPMPSoundEnable (bool bEnable = true);

/// @brief Is Sound enabled?
bool XPMPSoundIsEnabled ();

/// @brief Set Master Volume
/// @param fVol Volume level. 0 = silent, 1 = full. Negative level inverts the signal. Values larger than 1 amplify the signal.
void XPMPSoundSetMasterVolume (float fVol = 1.0f);

/// @brief Mute all sounds (temporarily)
/// @param bMute Mute (`true`) or unmute (`false`)?
void XPMPSoundMute (bool bMute);

/// @brief Add a sound that can later be referenced from an XPMP2::Aircraft
/// @details XPMP2 loads a number of default sounds from what X-Plane ships.
///          This function allows to add your own. It will try to load the
///          sound immediately.
/// @param sName A descriptive name, used as a key to refer to this sound later
/// @param filePath Path to the sound file; a relative path is relative to `resourceDir` as set by XPMPMultiplayerInit()
/// @param bLoop Is this sound to be played in a loop?
<<<<<<< HEAD
/// @return Empty string in case of success, otherwise a human-readable error message.
const char* XPMPSoundAdd (const char* sName,
                          const char* filePath,
                          bool bLoop);
=======
/// @param fVolAdj [opt] Volume Adjustment factor for this particular sound, `>1` amplifies
/// @param coneDir [opt] Which direction relative to plane's heading does the cone point to? (180 would be typical for jet engines)
/// @param conePitch [opt] Which pitch does the cone point to (up/down)? (0 would be typical, ie. level with the plane)
/// @param coneInAngle [opt] Inside cone angle. This is the angle spread within which the sound is unattenuated.
/// @param coneOutAngle [opt] Outside cone angle. This is the angle spread outside of which the sound is attenuated to its `coneOutVol`.
/// @param coneOutVol [opt] Cone outside volume.
/// @return Empty string in case of success, otherwise a human-readable error message.
const char* XPMPSoundAdd (const char* sName,
                          const char* filePath,
                          bool bLoop,
                          float fVolAdj = 1.0f,
                          float coneDir = NAN, float conePitch = NAN,
                          float coneInAngle = NAN, float coneOutAngle = NAN,
                          float coneOutVol = NAN);
>>>>>>> f80cf0f8

/// @brief Enumerate all sounds, including the internal ones
/// @param prevName `nullptr` or empty string to start from beginning, last returned name to continue with next sound
/// @param[out] ppFilePath (optional) Receives pointer to file path
/// @returns Next sound's name.
/// @note String pointers can change any frame. If you want to use the strings
///       longer than immediately, make yourself a string copy.
const char* XPMPSoundEnumerate (const char* prevName, const char** ppFilePath = nullptr);

/// @}

/// @name Sound Macros
/// @{

// Standard sounds loaded by XPMP2 from XP's `Resource/sounds` folders
#define XP_SOUND_ELECTRIC       "Electric"
#define XP_SOUND_HIBYPASSJET    "HiBypassJet"
#define XP_SOUND_LOBYPASSJET    "LoBypassJet"
#define XP_SOUND_TURBOPROP      "Turboprop"
#define XP_SOUND_PROP_AIRPLANE  "PropAirplane"
#define XP_SOUND_PROP_HELI      "PropHeli"
#define XP_SOUND_REVERSE_THRUST "ReverseThrust"
#define XP_SOUND_ROLL_RUNWAY    "RollRunway"
#define XP_SOUND_FLAP           "Flap"
#define XP_SOUND_GEAR           "Gear"

/// @}

/************************************************************************************
* MARK: AI / Multiplayer plane control
************************************************************************************/

/// @name AI / Multiplayer plane control
/// @{

/// @brief Tries to grab control of TCAS targets (formerly known as AI/multiplayer) from X-Plane
/// @details Only one plugin can have TCAS targets control at any one time.
///          So be prepared to properly handle an non-empty response
///          that indicates that you did not get control now.
///          The returned message includes the name of the plugin
///          currently having control.\n
///          If successful, XPMP2's aircraft will appear on TCAS and are
///          available to 3rd-party plugins relying on TCAS tagrtes or multiplayer dataRefs.\n
///          Typically, a plugin calls this function
///          just before the first aircraft are created. But it could also
///          be bound to a menu item, for example.
/// @param _callback (optional) You can provide a callback function,
///                  which is called directly by X-Plane when control of
///                  TCAS targets is not successful now but becomes available later.
/// @param _refCon (optional) A value just passed through to the callback.
/// @see X-Plane SDK documentation on
///      [XPLMAcquirePlanes](https://developer.x-plane.com/sdk/XPLMPlanes/#XPLMPlanesAvailable_f)
///      for more details about the callback.
/// @return  Empty string on success, human-readable error message otherwise,
///          includes name of plugin currently having TCAS tagrets control
const char *    XPMPMultiplayerEnable(void (*_callback)(void*)  = nullptr,
                                      void*  _refCon            = nullptr);


/// @brief Release TCAS targets control.
/// @details Afterwards, XPMP2's aircraft will no longer appear on TCAS or
///          on 3rd-party plugins relying on TCAS targets dataRefs.\n
///          Is called during XPMPMultiplayerCleanup() automatically.
void XPMPMultiplayerDisable();


/// @brief Has XPMP2 control of TCAS targets?
/// @see XPMPMultiplayerEnable()
bool XPMPHasControlOfAIAircraft();

/// @}

/************************************************************************************
* MARK: CSL Package Handling
************************************************************************************/

/// @name CSL Package Handling
/// @{

/// @brief Loads CSL packages from the given folder, searching up to 5 folder levels deep.
/// @details This function mainly searches the given folder for packages.
///          It traverses all folders in search for `xsb_aircraft.txt` files.
///          It will find all `xsb_aircraft.txt` files situated at or below
///          the given root path, up to 5 levels deep.\n
///          As soon as such a file is found it is read and processed.
///          Depth search then ends. (But searching parallel folders may
///          still continue.)\n
///          The `xsb_aircraft.txt` is loaded and processed. Duplicate models
///          (by package _and_ CSL model name,
///           tags `EXPORT_NAME` _and_ `OBJ8_AIRCRAFT`) are ignored.
///          For others the existence of the `.obj` file is validated,
///          but not the existence of files in turn needed by the `.obj`
///          file, like textures. If validated successfully the model is added to an
///          internal catalogue.\n
///          Actual loading of objects is done later and asynchronously only
///          when needed during aircraft creation.
/// @param inCSLFolder Root folder to start the search.
const char *    XPMPLoadCSLPackage(const char * inCSLFolder);


/// @brief Legacy function only provided for backwards compatibility. Does not actually do anything.
[[deprecated("No longer needed, does not do anything.")]]
void            XPMPLoadPlanesIfNecessary();


/// @brief Returns the number of loaded CSL models
int XPMPGetNumberOfInstalledModels();


/// @brief Fetch information about a CSL model identified by an index
/// @note Index numbers may change if more models are loaded, don't rely on them.
///       Model name is unique.
/// @deprecated Instead, use XPMPGetModelInfo2().\n
///       This legacy function is defined with pointers to text arrays as
///       return type. This is rather unsafe. XPMP2's internal maps and buffers
///       may change if more models are loaded, hence pointers may become invalid.
///       Don't rely on these pointers staying valid over an extended period of time.
/// @param inIndex Number between `0` and `XPMPGetNumberOfInstalledModels()-1
/// @param[out] outModelName Receives pointer to model name (id). Optional, can be nullptr.
/// @param[out] outIcao Receives pointer to ICAO aircraft type designator. Optional, can be `nullptr`.
/// @param[out] outAirline Receives pointer to ICAO airline code. Optional, can be `nullptr`.
/// @param[out] outLivery Receives pointer to special livery string. Optional, can be `nullptr`.
[[deprecated("Unsafe, use XPMPGetModelInfo2() instead.")]]
void XPMPGetModelInfo(int inIndex, const char **outModelName, const char **outIcao, const char **outAirline, const char **outLivery);

/// @brief Fetch information about a CSL model identified by an index
/// @note Index numbers may change if more models are loaded, don't rely on them.
///       Model name is unique.
/// @param inIndex Number between `0` and `XPMPGetNumberOfInstalledModels()-1
/// @param[out] outModelName Receives model name (id)
/// @param[out] outIcao Receives ICAO aircraft designator
/// @param[out] outAirline Receives ICAO airline code
/// @param[out] outLivery Receives special livery string
void XPMPGetModelInfo2(int inIndex, std::string& outModelName,  std::string& outIcao, std::string& outAirline, std::string& outLivery);


/// @brief Tests model match quality based on the given parameters.
/// @param inICAO ICAO aircraft type designator, optional, can be `nullptr`
/// @param inAirline ICAO airline code, optional, can be `nullptr`
/// @param inLivery Special livery text, optional, can be `nullptr`
/// @return Match quality, the lower the better
int         XPMPModelMatchQuality(const char *              inICAO,
                                  const char *              inAirline,
                                  const char *              inLivery);


/// @brief Is `inICAO` a valid ICAO aircraft type designator?
bool            XPMPIsICAOValid(const char *                inICAO);

/// @brief Add a user-defined dataRef to the list of dataRefs supported by every plane.
/// @details All planes created by XPMP2 define the same set of dataRefs.
///          See XPMP2::DR_VALS for the definitions that come pre-defined with
///          XPMP2. Here you can add more dataRefs that you want to set
///          in your XPMP2::Aircraft::UpdatePosition() implementation.
/// @return  The functions returns the array index you need to use in the
///          XPMP2::Aircraft::v array to provide the actual value.
///          Or `0` when an error occured.
/// @note There is a duplication check: Adding an already existing dataRef,
///       no matter if XPMP2-predefined or by the plugin will return the
///       already existing index.
/// @note Can only be called while no plane exists as it influence the size
///       of important data arrays. Returns `0` if called while planes exist.
/// @note Can only be called from XP's main thread as XPLM SDK functions are called.
///       Returns `0` if called from a worker thread.
/// @note User-defined dataRefs are _not_ transfered to the XPMP2 Remote Client
///       for display on network-connected X-Plane instances.
size_t XPMPAddModelDataRef (const std::string& dataRef);

/// @}

/************************************************************************************
 * MARK: PLANE CREATION API
 ************************************************************************************/


/// @brief Callback function your plugin provides to return updated plane data
/// @note  This type is only used with deprecated concepts
///        (direct use of callback functions.)
/// @details This functions is called by XPMP2 once per cycle per plane per data type.
///          Your implementation returns the requested data,
///          so that XPMP2 can move and update the associated aircraft instance.
/// @param inPlane ID of the plane, for which data is requested
/// @param inDataType The type of data that is requested, see ::XPMPPlaneDataType
/// @param[out] ioData A pointer to a structure XPMP2 provides, for you to fill the data into.
///                    For its type see ::XPMPPlaneDataType.
/// @param inRefcon The refcon value you provided when creating the plane
typedef XPMPPlaneCallbackResult (* XPMPPlaneData_f)(XPMPPlaneID         inPlane,
                                                    XPMPPlaneDataType   inDataType,
                                                    void *              ioData,
                                                    void *              inRefcon);

/// @name Plane Creation API
/// @{

/// @brief Creates a new plane
/// @deprecated Subclass XPMP2::Aircraft instead
/// @details Effectively calls XPMPCreatePlaneWithModelName() with
///          `inModelName = nullptr`
/// @param inICAOCode ICAO aircraft type designator, like 'A320', 'B738', 'C172'
/// @param inAirline ICAO airline code, like 'BAW', 'DLH', can be an empty string
/// @param inLivery Special livery designator, can be an empty string
/// @param inDataFunc Callback function called by XPMP2 to fetch updated data
/// @param inRefcon A refcon value passed back to you in all calls to the `inDataFunc`
/// @param inModeS_id (optional) Unique identification of the plane [0x01..0xFFFFFF], e.g. the 24bit mode S transponder code. XPMP2 assigns an arbitrary unique number of not given
[[deprecated("Subclass XPMP2::Aircraft instead")]]
XPMPPlaneID XPMPCreatePlane(const char *            inICAOCode,
                            const char *            inAirline,
                            const char *            inLivery,
                            XPMPPlaneData_f         inDataFunc,
                            void *                  inRefcon,
                            XPMPPlaneID             inModeS_id = 0);

/// @brief Creates a new plane, providing a specific CSL model name
/// @deprecated Subclass XPMP2::Aircraft instead
/// @param inModelName CSL Model name (id) to use, or `nullptr` if normal matching using the next 3 parameters shall be applied
/// @param inICAOCode ICAO aircraft type designator, like 'A320', 'B738', 'C172'
/// @param inAirline ICAO airline code, like 'BAW', 'DLH', can be an empty string
/// @param inLivery Special livery designator, can be an empty string
/// @param inDataFunc Callback function called by XPMP2 to fetch updated data
/// @param inRefcon A refcon value passed back to you in all calls to the `inDataFunc`
/// @param inModeS_id (optional) Unique identification of the plane [0x01..0xFFFFFF], e.g. the 24bit mode S transponder code. XPMP2 assigns an arbitrary unique number of not given
[[deprecated("Subclass XPMP2::Aircraft instead")]]
XPMPPlaneID XPMPCreatePlaneWithModelName(const char *           inModelName,
                                         const char *           inICAOCode,
                                         const char *           inAirline,
                                         const char *           inLivery,
                                         XPMPPlaneData_f        inDataFunc,
                                         void *                 inRefcon,
                                         XPMPPlaneID            inModeS_id = 0);

/// @brief [Deprecated] Removes a plane previously created with XPMPCreatePlane()
/// @deprecated Delete subclassed XPMP2::Aircraft object instead.
[[deprecated("Delete subclassed XPMP2::Aircraft object instead")]]
void            XPMPDestroyPlane(XPMPPlaneID _id);


/// @brief Show/Hide the aircraft temporarily without destroying the object
void            XPMPSetPlaneVisibility(XPMPPlaneID _id, bool _bVisible);


/// @brief  Perform model matching again and change the CSL model to the resulting match
/// @note   Effectively calls XPMP2::Aircraft::ChangeModel(),
///         so if you have the aircraft object, prefer calling that function directly.
/// @param inPlaneID Which plane to change?
/// @param inICAOCode ICAO aircraft type designator, like 'A320', 'B738', 'C172'
/// @param inAirline ICAO airline code, like 'BAW', 'DLH', can be an empty string
/// @param inLivery Special livery designator, can be an empty string
/// @return Match quality, the lower the better / -1 if `inPlaneID` is invalid
int     XPMPChangePlaneModel(XPMPPlaneID            inPlaneID,
                             const char *           inICAOCode,
                             const char *           inAirline,
                             const char *           inLivery);


/// @brief Return the name of the model, with which the given plane is rendered
/// @note Effectively calls XPMP2::Aircraft::GetModelName(),
///       so if you have the aircraft object, prefer calling that function directly.
/// @param inPlaneID Identifies the plane
/// @param[out] outTxtBuf (optional) Points to a character array to hold the model name.
///                       The returned C string is guaranteed to be zero-terminated.
///                       Pass in NULL to just receive the string's length
/// @param outTxtBufSize Size of that buffer
/// @return Length of the model name to return
///         (not counting the terminating zero, independend of the passed-in buffer).
///         -1 if `inPlaneID` is invalid
int     XPMPGetPlaneModelName(XPMPPlaneID             inPlaneID,
                              char *                  outTxtBuf,
                              int                     outTxtBufSize);


/// @brief Returns ICAO aircraft type designator and livery of the given plane
/// @deprecated This legacy function is defined in a rather unsafe way.
///             Instead, use XPMPGetAircraft() and access
///             PMP2::Aircraft::acIcaoType and
///             XPMP2::Aircraft::acLivery directly.
[[deprecated("Unsafe pointer operations")]]
void            XPMPGetPlaneICAOAndLivery(XPMPPlaneID               inPlane,
                                          char *                    outICAOCode,    // Can be NULL
                                          char *                    outLivery);     // Can be NULL


/// @brief  Unsupported, don't use.
/// @deprecated Not supported in XPMP2!
///         In the legacy library this is actually more like an internal function,
///         calling all callback functions for querying aircraft data
///         (much like XPCAircraft::UpdatePosition() is now in XPMP2).
///         I doubt that it was intended to be called from the outside in the first place.
/// @return Always `xpmpData_Unavailable`
[[deprecated("Unsupported")]]
XPMPPlaneCallbackResult XPMPGetPlaneData(XPMPPlaneID                    inPlane,
                                         XPMPPlaneDataType          inDataType,
                                         void *                     outData);


/// Returns the match quality of the currently used model, or `-1` if `inPlane` is invalid
int         XPMPGetPlaneModelQuality(XPMPPlaneID                inPlane);


/// Returns the number of planes in existence.
long        XPMPCountPlanes(void);


/// Returns the plane ID of the Nth plane.
XPMPPlaneID XPMPGetNthPlane(long                    index);


/// Returns the underlying aircraft object, or `nullptr` if `_id` is invalid
XPMP2::Aircraft* XPMPGetAircraft (XPMPPlaneID _id);


/// @brief Define default aircraft and ground vehicle ICAO types
/// @param _acIcaoType Default ICAO aircraft type designator, used when matching returns nothing
/// @param _carIcaoType Type used to identify ground vehicels (internally defaults to "ZZZC") 
void    XPMPSetDefaultPlaneICAO(const char* _acIcaoType,
                                const char* _carIcaoType = nullptr);

/// @}

/************************************************************************************
 * MARK: PLANE OBSERVATION API
 ************************************************************************************/


/// Events that trigger a notification callback
enum XPMPPlaneNotification {
    xpmp_PlaneNotification_Created          = 1,    ///< a plane was just created
    xpmp_PlaneNotification_ModelChanged     = 2,    ///< a plane's model changed
    xpmp_PlaneNotification_Destroyed        = 3,    ///< a plane is about to be destroyed
};


/// @brief Type of the callback function you provide, called when one of the
///        events defined in ::XPMPPlaneNotification happens
/// @param inPlaneID Identifies the affected plane
/// @param inNotification The event that took place
/// @param inRefcon A refcon that you provided in XPMPRegisterPlaneNotifierFunc()
typedef void (*XPMPPlaneNotifier_f)(XPMPPlaneID            inPlaneID,
                                    XPMPPlaneNotification  inNotification,
                                    void *                 inRefcon);

/// @name Plane Observation API
/// @{

/// @brief Registers a callback, which is called when one of the
///        events defined in ::XPMPPlaneNotification happens
/// @param inFunc Pointer to your callback function
/// @param inRefcon A refcon passed through to your callback
void            XPMPRegisterPlaneNotifierFunc(XPMPPlaneNotifier_f       inFunc,
                                              void *                    inRefcon);


/// @brief Unregisters a notification callback. Both function pointer and refcon
///        must match what was registered.
/// @param inFunc Pointer to your callback function
/// @param inRefcon A refcon passed through to your callback
void            XPMPUnregisterPlaneNotifierFunc(XPMPPlaneNotifier_f     inFunc,
                                                void *                  inRefcon);

/// @}

/************************************************************************************
 * MARK: PLANE RENDERING API (unsued in XPMP2)
 ************************************************************************************/

/// @brief The original libxplanemp allowed to override rendering; no longer supported
/// @deprecated Unsupported in XPMP2. The type definition is available to stay
///             compile-time compatible, but the callback will not be called.
[[deprecated("Unsupported, will not be called")]]
typedef void (* XPMPRenderPlanes_f)(
                                    int                         inIsBlend,
                                    void *                      inRef);

/// @name Plane Rendering API
/// @{

/// @brief The original libxplanemp allowed to override rendering; no longer supported
/// @deprecated Unsupported in XPMP2. The function is available to stay compile-time compatible,
///             but it does nothing.
[[deprecated("Unsupported, doesn't do anything")]]
void        XPMPSetPlaneRenderer(XPMPRenderPlanes_f         inRenderer,
                                 void *                         inRef);


/// @brief Legacy debug-support function, no longer supported
/// @deprecated No longer supported as rendering is done by X-Plane's instancing
[[deprecated("Unsupported, doesn't do anything")]]
void        XPMPDumpOneCycle(void);


/// Enable or disable drawing of labels with the aircraft
void XPMPEnableAircraftLabels (bool _enable = true);


/// @brief Disable drawing of labels with the aircraft
/// @details Effectively calls XPMPEnableAircraftLabels()
void XPMPDisableAircraftLabels();


/// Returns if labels are currently configured to be drawn
bool XPMPDrawingAircraftLabels();


/// Configure maximum label distance and if labels shall be cut off at reported visibility
/// @param _dist_nm Maximum label distance in nm, default is 3, minimum is 1
/// @param _bCutOffAtVisibility Shall labels not be drawn further away than XP's reported visibility?
void XPMPSetAircraftLabelDist (float _dist_nm, bool _bCutOffAtVisibility = true);

//
// MARK: MAP
//       Enable or disable the drawing of icons on maps
//

/// @brief Enable or disable the drawing of aircraft icons on X-Plane's map
/// @param _bEnable Enable or disable entire map functionality
/// @param _bLabels If map is enabled, shall also labels be drawn?
/// @details XPMP2 creates a separate Map Layer named after the plugin for this purposes.
///          By default, the map functionality is enabled including label writing.
void XPMPEnableMap (bool _bEnable, bool _bLabels = true);

/// @}

#ifdef __cplusplus
}
#endif


#endif<|MERGE_RESOLUTION|>--- conflicted
+++ resolved
@@ -389,13 +389,6 @@
 /// @param sName A descriptive name, used as a key to refer to this sound later
 /// @param filePath Path to the sound file; a relative path is relative to `resourceDir` as set by XPMPMultiplayerInit()
 /// @param bLoop Is this sound to be played in a loop?
-<<<<<<< HEAD
-/// @return Empty string in case of success, otherwise a human-readable error message.
-const char* XPMPSoundAdd (const char* sName,
-                          const char* filePath,
-                          bool bLoop);
-=======
-/// @param fVolAdj [opt] Volume Adjustment factor for this particular sound, `>1` amplifies
 /// @param coneDir [opt] Which direction relative to plane's heading does the cone point to? (180 would be typical for jet engines)
 /// @param conePitch [opt] Which pitch does the cone point to (up/down)? (0 would be typical, ie. level with the plane)
 /// @param coneInAngle [opt] Inside cone angle. This is the angle spread within which the sound is unattenuated.
@@ -405,11 +398,9 @@
 const char* XPMPSoundAdd (const char* sName,
                           const char* filePath,
                           bool bLoop,
-                          float fVolAdj = 1.0f,
                           float coneDir = NAN, float conePitch = NAN,
                           float coneInAngle = NAN, float coneOutAngle = NAN,
                           float coneOutVol = NAN);
->>>>>>> f80cf0f8
 
 /// @brief Enumerate all sounds, including the internal ones
 /// @param prevName `nullptr` or empty string to start from beginning, last returned name to continue with next sound
